--- conflicted
+++ resolved
@@ -58,16 +58,6 @@
     add_header X-XSS-Protection "1; mode=block" always;
     add_header X-Content-Type-Options "nosniff" always;
     add_header Referrer-Policy "strict-origin-when-cross-origin" always;
-<<<<<<< HEAD
-    add_header Content-Security-Policy "default-src 'self'; script-src 'self' 'unsafe-inline' 'unsafe-eval' https://api.lingindustri.com; img-src 'self' data: https:; style-src 'self' 'unsafe-inline'; font-src 'self' data:; connect-src 'self' https://api.lingindustri.com; frame-src 'self'; object-src 'none'; base-uri 'self';" always;
-    add_header Permissions-Policy "camera=(), microphone=(), geolocation=(), interest-cohort=()" always;
-    
-    # Enable HTTP Strict Transport Security (HSTS)
-    add_header Strict-Transport-Security "max-age=31536000; includeSubDomains" always;
-    
-    # Cache control for static assets - JavaScript and CSS files
-    location ~* \.(?:css|js)$ {
-=======
     add_header Permissions-Policy "camera=(), microphone=(), geolocation=(self), payment=(self)" always;
     add_header X-Permitted-Cross-Domain-Policies "none" always;
     
@@ -77,9 +67,8 @@
     # HTTP Strict Transport Security
     add_header Strict-Transport-Security "max-age=31536000; includeSubDomains; preload" always;
     
-    # Cache control for static assets
-    location ~* \.(jpg|jpeg|png|gif|ico|css|js|svg)$ {
->>>>>>> 56386f9d
+    # Cache control for static assets - JavaScript and CSS files
+    location ~* \.(?:css|js)$ {
         root /usr/share/nginx/html;
         expires 1y;
         add_header Cache-Control "public, max-age=31536000, immutable";
