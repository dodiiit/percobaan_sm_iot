import React, { useState, useEffect } from 'react';
import { 
  BeakerIcon, 
  ArrowPathIcon, 
  CalendarIcon,
  ChartBarIcon,
  ArrowDownIcon,
  ArrowUpIcon,
  ExclamationTriangleIcon,
  CheckCircleIcon
} from '@heroicons/react/24/outline';
import { meterAPI } from '../../../services/api';
import { toast } from 'react-toastify';
import { Line, Bar } from 'react-chartjs-2';
import {
  Chart as ChartJS,
  CategoryScale,
  LinearScale,
  PointElement,
  LineElement,
  BarElement,
  Title,
  Tooltip,
  Legend,
  Filler
} from 'chart.js';
import { motion } from 'framer-motion';
import { 
  ConsumptionPatterns, 
  HourlyConsumptionHeatmap, 
  WaterUsageComparison,
  WaterSavingsInsights 
} from '../../../components/visualizations';
import { fadeIn, fadeInUp, staggerContainer } from '../../../utils/animations';
import { useBreakpoint } from '../../../utils/responsive';
import { useAnnounce } from '../../../utils/accessibility';

// Register ChartJS components
ChartJS.register(
  CategoryScale,
  LinearScale,
  PointElement,
  LineElement,
  BarElement,
  Title,
  Tooltip,
  Legend,
  Filler
);

interface Meter {
  id: string;
  meter_number: string;
  location: string;
}

interface ConsumptionData {
  daily: {
    labels: string[];
    values: number[];
  };
  weekly: {
    labels: string[];
    values: number[];
  };
  monthly: {
    labels: string[];
    values: number[];
  };
  yearly: {
    labels: string[];
    values: number[];
  };
  hourly?: {
    labels: string[];
    values: number[];
  };
}

interface ConsumptionStats {
  total_consumption: number;
  average_daily: number;
  peak_usage: {
    value: number;
    date: string;
  };
  lowest_usage: {
    value: number;
    date: string;
  };
  change_percentage: number;
  estimated_monthly: number;
  water_saved: number;
  carbon_footprint: number;
}

const TimeRangeSelector: React.FC<{
  selectedRange: string;
  onChange: (range: string) => void;
}> = ({ selectedRange, onChange }) => {
  const ranges = [
    { id: 'daily', label: 'Daily' },
    { id: 'weekly', label: 'Weekly' },
    { id: 'monthly', label: 'Monthly' },
    { id: 'yearly', label: 'Yearly' }
  ];

  return (
    <div className="flex space-x-2 bg-gray-100 dark:bg-gray-700 p-1 rounded-lg">
      {ranges.map((range) => (
        <button
          key={range.id}
          className={`px-3 py-1.5 text-sm font-medium rounded-md transition-colors duration-200 ${
            selectedRange === range.id
              ? 'bg-white dark:bg-gray-800 text-blue-600 dark:text-blue-400 shadow-sm'
              : 'text-gray-500 dark:text-gray-400 hover:text-gray-700 dark:hover:text-gray-300'
          }`}
          onClick={() => onChange(range.id)}
          aria-pressed={selectedRange === range.id}
          aria-label={`View ${range.label} data`}
        >
          {range.label}
        </button>
      ))}
    </div>
  );
};

const ConsumptionChart: React.FC<{
  data: ConsumptionData;
  timeRange: string;
}> = ({ data, timeRange }) => {
  const chartData = {
    labels: data[timeRange as keyof ConsumptionData].labels,
    datasets: [
      {
        label: 'Water Consumption (Liters)',
        data: data[timeRange as keyof ConsumptionData].values,
        borderColor: 'rgb(59, 130, 246)',
        backgroundColor: 'rgba(59, 130, 246, 0.1)',
        tension: 0.4,
        fill: true,
        pointBackgroundColor: 'rgb(59, 130, 246)',
        pointBorderColor: '#fff',
        pointBorderWidth: 2,
        pointRadius: 4,
        pointHoverRadius: 6
      }
    ]
  };

  const options = {
    responsive: true,
    maintainAspectRatio: false,
    animation: {
      duration: 1000,
      easing: 'easeOutQuart'
    },
    plugins: {
      legend: {
        position: 'top' as const,
        labels: {
          color: document.documentElement.classList.contains('dark') ? '#e5e7eb' : '#374151'
        }
      },
      tooltip: {
        mode: 'index' as const,
        intersect: false,
        backgroundColor: document.documentElement.classList.contains('dark') ? '#1f2937' : '#ffffff',
        titleColor: document.documentElement.classList.contains('dark') ? '#e5e7eb' : '#111827',
        bodyColor: document.documentElement.classList.contains('dark') ? '#d1d5db' : '#374151',
        borderColor: document.documentElement.classList.contains('dark') ? '#374151' : '#e5e7eb',
        borderWidth: 1
      }
    },
    scales: {
      x: {
        grid: {
          color: document.documentElement.classList.contains('dark') ? 'rgba(255, 255, 255, 0.1)' : 'rgba(0, 0, 0, 0.1)'
        },
        ticks: {
          color: document.documentElement.classList.contains('dark') ? '#d1d5db' : '#6b7280'
        }
      },
      y: {
        grid: {
          color: document.documentElement.classList.contains('dark') ? 'rgba(255, 255, 255, 0.1)' : 'rgba(0, 0, 0, 0.1)'
        },
        ticks: {
          color: document.documentElement.classList.contains('dark') ? '#d1d5db' : '#6b7280'
        }
      }
    }
  };

  return (
    <div className="h-80">
      {timeRange === 'daily' ? (
        <Bar data={chartData} options={options} />
      ) : (
        <Line data={chartData} options={options} />
      )}
    </div>
  );
};

const StatCard: React.FC<{
  title: string;
  value: string;
  icon: React.ReactNode;
  change?: {
    value: number;
    isPositive: boolean;
  };
  footer?: string;
}> = ({ title, value, icon, change, footer }) => {
  return (
    <div className="bg-white dark:bg-gray-800 overflow-hidden shadow rounded-lg transition-all duration-300 hover:shadow-md">
      <div className="p-5">
        <div className="flex items-center">
          <div className="flex-shrink-0">
            {icon}
          </div>
          <div className="ml-5 w-0 flex-1">
            <dl>
              <dt className="text-sm font-medium text-gray-500 dark:text-gray-400 truncate">
                {title}
              </dt>
              <dd>
                <div className="text-lg font-medium text-gray-900 dark:text-white">
                  {value}
                </div>
              </dd>
            </dl>
          </div>
        </div>
      </div>
      {(change || footer) && (
        <div className="bg-gray-50 dark:bg-gray-700 px-5 py-3">
          {change && (
            <div className="text-sm">
              <span
                className={`font-medium ${
                  change.isPositive
                    ? 'text-green-600 dark:text-green-400'
                    : 'text-red-600 dark:text-red-400'
                } inline-flex items-center`}
              >
                {change.isPositive ? (
                  <ArrowUpIcon className="h-4 w-4 mr-1" aria-hidden="true" />
                ) : (
                  <ArrowDownIcon className="h-4 w-4 mr-1" aria-hidden="true" />
                )}
                {Math.abs(change.value)}%
              </span>
              <span className="text-gray-500 dark:text-gray-400 ml-2">from previous period</span>
            </div>
          )}
          {footer && (
            <div className="text-sm text-gray-500 dark:text-gray-400">
              {footer}
            </div>
          )}
        </div>
      )}
    </div>
  );
};

const Consumption: React.FC = () => {
  const [meters, setMeters] = useState<Meter[]>([]);
  const [selectedMeter, setSelectedMeter] = useState<string>('');
  const [timeRange, setTimeRange] = useState<string>('weekly');
  const [consumptionData, setConsumptionData] = useState<ConsumptionData>({
    daily: { labels: [], values: [] },
    weekly: { labels: [], values: [] },
    monthly: { labels: [], values: [] },
    yearly: { labels: [], values: [] },
    hourly: { labels: [], values: [] }
  });
  const [stats, setStats] = useState<ConsumptionStats | null>(null);
  const [loading, setLoading] = useState<boolean>(true);
<<<<<<< HEAD
  const [error, setError] = useState<string | null>(null);
=======
  const [hourlyHeatmapData, setHourlyHeatmapData] = useState<any[]>([]);
  const [comparisonData, setComparisonData] = useState<any>({
    labels: [],
    yourUsage: [],
    averageUsage: [],
    efficientUsage: []
  });
  const [savingsData, setSavingsData] = useState<any>({
    waterSaved: 0,
    moneySaved: 0,
    co2Reduced: 0,
    timeSpan: 30
  });
  
  const breakpoint = useBreakpoint();
  const { announce, AnnouncementRegion } = useAnnounce();
>>>>>>> 77dc2c35

  useEffect(() => {
    fetchMeters();
  }, []);

  useEffect(() => {
    if (selectedMeter) {
      fetchConsumptionData(selectedMeter);
    }
  }, [selectedMeter, timeRange]);

  const fetchMeters = async () => {
    try {
      setLoading(true);
      setError(null);
      
      // Use real API
      const response = await meterAPI.getCustomerMeters();
      
      if (response.data && response.data.status === 'success') {
        const metersData = response.data.data || [];
        setMeters(metersData);
        
        if (metersData.length > 0) {
          setSelectedMeter(metersData[0].id);
        } else {
          setError('No meters found for your account. Please contact customer support.');
        }
      } else {
        throw new Error(response.data?.message || 'Failed to fetch meters data');
      }
    } catch (error: any) {
      console.error('Error fetching meters:', error);
      
      const errorMessage = error.response?.data?.message || error.message || 'Failed to load meters. Please try again.';
      setError(errorMessage);
      toast.error(errorMessage);
      
      // Fallback data for development/testing
      const fallbackMeters = [
        {
          id: 'meter-001',
          meter_number: 'WM-001234',
          location: 'Main House'
        },
        {
          id: 'meter-002',
          meter_number: 'WM-005678',
          location: 'Garden'
        }
      ];
      
      setMeters(fallbackMeters);
      setSelectedMeter(fallbackMeters[0].id);
    } finally {
      setLoading(false);
    }
  };

  const fetchConsumptionData = async (meterId: string) => {
    try {
      setLoading(true);
      setError(null);
      
      // Use real API
      const response = await meterAPI.getConsumption(meterId, { range: timeRange });
      
      if (response.data && response.data.status === 'success') {
        const consumptionData = response.data.data.consumption || {
          daily: { labels: [], values: [] },
          weekly: { labels: [], values: [] },
          monthly: { labels: [], values: [] },
          yearly: { labels: [], values: [] }
        };
        
        const statsData = response.data.data.stats || null;
        
        setConsumptionData(consumptionData);
        setStats(statsData);
      } else {
        throw new Error(response.data?.message || 'Failed to fetch consumption data');
      }
    } catch (error: any) {
      console.error('Error fetching consumption data:', error);
      
      const errorMessage = error.response?.data?.message || error.message || 'Failed to load consumption data. Please try again.';
      setError(errorMessage);
      toast.error(errorMessage);
      
      // Generate fallback data for development/testing
      const fallbackData = generateMockConsumptionData();
      setConsumptionData(fallbackData);
      
      // Fallback stats
      setStats({
        total_consumption: 12560,
        average_daily: 42,
        peak_usage: {
          value: 78,
          date: '2025-07-25'
        },
        lowest_usage: {
          value: 22,
          date: '2025-07-19'
        },
        change_percentage: -8.5,
        estimated_monthly: 1260,
        water_saved: 120,
        carbon_footprint: 3.2
      });
    } finally {
      setLoading(false);
    }
  };

  const generateMockConsumptionData = (): ConsumptionData => {
    // Generate hourly data (24 hours)
    const hourlyLabels = Array.from({ length: 24 }, (_, i) => `${i}:00`);
    const hourlyValues = Array.from({ length: 24 }, () => Math.floor(Math.random() * 30) + 10);
    
    // Generate daily data (last 24 hours)
    const dailyLabels = Array.from({ length: 24 }, (_, i) => `${i}:00`);
    const dailyValues = Array.from({ length: 24 }, () => Math.floor(Math.random() * 30) + 10);
    
    // Generate weekly data (last 7 days)
    const weeklyLabels = ['Mon', 'Tue', 'Wed', 'Thu', 'Fri', 'Sat', 'Sun'];
    const weeklyValues = Array.from({ length: 7 }, () => Math.floor(Math.random() * 50) + 30);
    
    // Generate monthly data (last 30 days)
    const monthlyLabels = Array.from({ length: 30 }, (_, i) => `Day ${i + 1}`);
    const monthlyValues = Array.from({ length: 30 }, () => Math.floor(Math.random() * 60) + 20);
    
    // Generate yearly data (12 months)
    const yearlyLabels = ['Jan', 'Feb', 'Mar', 'Apr', 'May', 'Jun', 'Jul', 'Aug', 'Sep', 'Oct', 'Nov', 'Dec'];
    const yearlyValues = Array.from({ length: 12 }, () => Math.floor(Math.random() * 1500) + 500);
    
    // Generate hourly heatmap data
    const heatmapData = [];
    for (let day = 0; day < 7; day++) {
      for (let hour = 0; hour < 24; hour++) {
        // Create a pattern where mornings and evenings have higher usage
        let baseValue = 10;
        if ((hour >= 6 && hour <= 9) || (hour >= 18 && hour <= 22)) {
          baseValue = 30; // Higher usage during morning and evening routines
        } else if (hour >= 23 || hour <= 5) {
          baseValue = 5; // Lower usage during night
        }
        
        // Add some randomness
        const value = baseValue + Math.floor(Math.random() * 15);
        
        heatmapData.push({
          day,
          hour,
          value
        });
      }
    }
    setHourlyHeatmapData(heatmapData);
    
    // Generate comparison data
    const comparisonLabels = ['Mon', 'Tue', 'Wed', 'Thu', 'Fri', 'Sat', 'Sun'];
    const yourUsage = weeklyValues;
    const averageUsage = Array.from({ length: 7 }, (_, i) => {
      // Make average usage slightly higher than user's usage for most days
      return yourUsage[i] * (Math.random() * 0.4 + 0.9);
    });
    const efficientUsage = Array.from({ length: 7 }, (_, i) => {
      // Make efficient usage lower than user's usage
      return yourUsage[i] * (Math.random() * 0.2 + 0.6);
    });
    
    setComparisonData({
      labels: comparisonLabels,
      yourUsage,
      averageUsage,
      efficientUsage
    });
    
    // Generate savings data
    const waterSaved = Math.floor(Math.random() * 1000) + 500; // 500-1500 liters
    const moneySaved = Math.floor(waterSaved * 0.01 * 100) / 100; // Approximate cost savings
    const co2Reduced = Math.floor(waterSaved * 0.0005 * 100) / 100; // Approximate CO2 reduction
    
    setSavingsData({
      waterSaved,
      moneySaved,
      co2Reduced,
      timeSpan: 30
    });
    
    return {
      hourly: { labels: hourlyLabels, values: hourlyValues },
      daily: { labels: dailyLabels, values: dailyValues },
      weekly: { labels: weeklyLabels, values: weeklyValues },
      monthly: { labels: monthlyLabels, values: monthlyValues },
      yearly: { labels: yearlyLabels, values: yearlyValues }
    };
  };

  const formatDate = (dateString: string) => {
    const date = new Date(dateString);
    return new Intl.DateTimeFormat('en-US', {
      year: 'numeric',
      month: 'short',
      day: 'numeric'
    }).format(date);
  };

  return (
    <div className="max-w-7xl mx-auto px-4 sm:px-6 lg:px-8">
      {/* Accessibility announcement region */}
      <AnnouncementRegion />
      
      <motion.div 
        initial="hidden"
        animate="visible"
        variants={staggerContainer}
        className="md:flex md:items-center md:justify-between mb-6"
      >
        <motion.div variants={fadeInUp} className="flex-1 min-w-0">
          <h2 className="text-2xl font-bold leading-7 text-gray-900 dark:text-white sm:text-3xl sm:truncate">
            Water Consumption
          </h2>
          <p className="mt-1 text-sm text-gray-500 dark:text-gray-400">
            Monitor and analyze your water usage patterns
          </p>
        </motion.div>
        <motion.div variants={fadeInUp} className="mt-4 flex md:mt-0 md:ml-4">
          <button
            type="button"
<<<<<<< HEAD
            onClick={() => selectedMeter && fetchConsumptionData(selectedMeter)}
            className="inline-flex items-center px-4 py-2 border border-gray-300 rounded-md shadow-sm text-sm font-medium text-gray-700 bg-white hover:bg-gray-50 focus:outline-none focus:ring-2 focus:ring-offset-2 focus:ring-blue-500 dark:bg-gray-700 dark:border-gray-600 dark:text-white dark:hover:bg-gray-600"
            disabled={loading}
=======
            onClick={() => {
              if (selectedMeter) {
                fetchConsumptionData(selectedMeter);
                announce("Refreshing consumption data");
              }
            }}
            className="inline-flex items-center px-4 py-2 border border-gray-300 rounded-md shadow-sm text-sm font-medium text-gray-700 bg-white hover:bg-gray-50 focus:outline-none focus:ring-2 focus:ring-offset-2 focus:ring-blue-500 dark:bg-gray-700 dark:border-gray-600 dark:text-white dark:hover:bg-gray-600 transition-colors duration-200"
            aria-label="Refresh data"
>>>>>>> 77dc2c35
          >
            {loading ? (
              <>
                <div className="animate-spin rounded-full h-4 w-4 border-b-2 border-gray-500 mr-2"></div>
                Refreshing...
              </>
            ) : (
              <>
                <ArrowPathIcon className="-ml-1 mr-2 h-5 w-5 text-gray-500 dark:text-gray-400" />
                Refresh
              </>
            )}
          </button>
<<<<<<< HEAD
        </div>
      </div>
      
      {/* Error display */}
      {error && (
        <div className="mb-6 bg-red-50 dark:bg-red-900/20 border-l-4 border-red-500 p-4">
          <div className="flex">
            <div className="flex-shrink-0">
              <ExclamationTriangleIcon className="h-5 w-5 text-red-500" />
            </div>
            <div className="ml-3">
              <p className="text-sm text-red-700 dark:text-red-300">
                {error}
              </p>
            </div>
          </div>
        </div>
      )}
=======
        </motion.div>
      </motion.div>
>>>>>>> 77dc2c35

      <motion.div 
        variants={fadeInUp}
        initial="hidden"
        animate="visible"
        className="bg-white dark:bg-gray-800 shadow overflow-hidden sm:rounded-lg mb-6"
      >
        <div className="px-4 py-5 sm:p-6">
          <div className="grid grid-cols-1 gap-6 sm:grid-cols-2 lg:grid-cols-3">
            <div className="sm:col-span-1">
              <label htmlFor="meter" className="block text-sm font-medium text-gray-700 dark:text-gray-300">
                Select Meter
              </label>
              <select
                id="meter"
                name="meter"
                className="mt-1 block w-full pl-3 pr-10 py-2 text-base border-gray-300 focus:outline-none focus:ring-blue-500 focus:border-blue-500 sm:text-sm rounded-md dark:bg-gray-700 dark:border-gray-600 dark:text-white"
                value={selectedMeter}
                onChange={(e) => {
                  setSelectedMeter(e.target.value);
                  if (e.target.value) {
                    const selectedOption = e.target.options[e.target.selectedIndex];
                    announce(`Selected meter: ${selectedOption.text}`);
                  }
                }}
                disabled={loading}
                aria-label="Select water meter"
              >
                <option value="">Select a meter</option>
                {meters.map((meter) => (
                  <option key={meter.id} value={meter.id}>
                    {meter.meter_number} - {meter.location}
                  </option>
                ))}
              </select>
            </div>
            <div className="sm:col-span-1 flex items-end">
              <TimeRangeSelector
                selectedRange={timeRange}
                onChange={(range) => {
                  setTimeRange(range);
                  announce(`Time range changed to ${range}`);
                }}
              />
            </div>
          </div>
        </div>
      </motion.div>

      {loading ? (
        <motion.div 
          initial={{ opacity: 0 }}
          animate={{ opacity: 1 }}
          className="flex justify-center items-center h-64"
        >
          <div className="animate-spin rounded-full h-12 w-12 border-b-2 border-blue-500" aria-label="Loading data"></div>
        </motion.div>
      ) : !selectedMeter ? (
        <motion.div 
          initial={{ opacity: 0, y: 20 }}
          animate={{ opacity: 1, y: 0 }}
          className="bg-white dark:bg-gray-800 shadow overflow-hidden sm:rounded-lg"
        >
          <div className="px-4 py-5 sm:p-6 text-center">
            <BeakerIcon className="mx-auto h-12 w-12 text-gray-400 dark:text-gray-500" aria-hidden="true" />
            <h3 className="mt-2 text-sm font-medium text-gray-900 dark:text-white">No meter selected</h3>
            <p className="mt-1 text-sm text-gray-500 dark:text-gray-400">
              Please select a water meter to view consumption data.
            </p>
          </div>
        </motion.div>
      ) : (
        <motion.div
          initial="hidden"
          animate="visible"
          variants={staggerContainer}
        >
          {/* Stats Cards */}
          {stats && (
            <motion.div 
              variants={fadeInUp}
              className="grid grid-cols-1 gap-5 sm:grid-cols-2 lg:grid-cols-4 mb-6"
            >
              <StatCard
                title="Total Consumption"
                value={`${stats.total_consumption.toLocaleString()} L`}
                icon={<BeakerIcon className="h-6 w-6 text-blue-600 dark:text-blue-400" aria-hidden="true" />}
                change={{
                  value: stats.change_percentage,
                  isPositive: stats.change_percentage < 0 // For water consumption, negative change is positive (saving water)
                }}
              />
              <StatCard
                title="Daily Average"
                value={`${stats.average_daily.toLocaleString()} L/day`}
                icon={<ChartBarIcon className="h-6 w-6 text-green-600 dark:text-green-400" aria-hidden="true" />}
                footer={`Est. Monthly: ${stats.estimated_monthly.toLocaleString()} L`}
              />
              <StatCard
                title="Peak Usage"
                value={`${stats.peak_usage.value.toLocaleString()} L`}
                icon={<ArrowUpIcon className="h-6 w-6 text-red-600 dark:text-red-400" aria-hidden="true" />}
                footer={`on ${formatDate(stats.peak_usage.date)}`}
              />
              <StatCard
                title="Lowest Usage"
                value={`${stats.lowest_usage.value.toLocaleString()} L`}
                icon={<ArrowDownIcon className="h-6 w-6 text-green-600 dark:text-green-400" aria-hidden="true" />}
                footer={`on ${formatDate(stats.lowest_usage.date)}`}
              />
            </motion.div>
          )}

          {/* Enhanced Visualizations */}
          <div className="grid grid-cols-1 lg:grid-cols-2 gap-6 mb-6">
            {/* Consumption Patterns */}
            <motion.div variants={fadeInUp}>
              <ConsumptionPatterns 
                data={consumptionData} 
                timeRange={timeRange} 
              />
            </motion.div>
            
            {/* Water Usage Comparison */}
            <motion.div variants={fadeInUp}>
              <WaterUsageComparison 
                data={comparisonData}
              />
            </motion.div>
          </div>
          
          <div className="grid grid-cols-1 lg:grid-cols-2 gap-6 mb-6">
            {/* Hourly Consumption Heatmap */}
            <motion.div variants={fadeInUp}>
              <HourlyConsumptionHeatmap 
                data={hourlyHeatmapData}
              />
            </motion.div>
            
            {/* Water Savings Insights */}
            <motion.div variants={fadeInUp}>
              <WaterSavingsInsights 
                data={savingsData}
              />
            </motion.div>
          </div>

          {/* Original Consumption Chart (kept for backward compatibility) */}
          <motion.div 
            variants={fadeInUp}
            className="bg-white dark:bg-gray-800 shadow overflow-hidden sm:rounded-lg mb-6"
          >
            <div className="px-4 py-5 sm:p-6">
              <h3 className="text-lg leading-6 font-medium text-gray-900 dark:text-white mb-4">
                Water Consumption Over Time
              </h3>
              <div className="h-80">
                <ConsumptionChart data={consumptionData} timeRange={timeRange} />
              </div>
            </div>
          </motion.div>

          {/* Usage Breakdown */}
          <motion.div 
            variants={fadeInUp}
            className="bg-white dark:bg-gray-800 shadow overflow-hidden sm:rounded-lg mb-6"
          >
            <div className="px-4 py-5 sm:p-6">
              <h3 className="text-lg leading-6 font-medium text-gray-900 dark:text-white mb-4">
                Usage Breakdown
              </h3>
              <div className="grid grid-cols-1 md:grid-cols-2 gap-6">
                <div>
                  <h4 className="text-base font-medium text-gray-700 dark:text-gray-300 mb-2">
                    Water Efficiency
                  </h4>
                  <div className="bg-gray-100 dark:bg-gray-700 rounded-full h-4 overflow-hidden" role="progressbar" aria-valuenow={Math.min(100, 100 - stats?.change_percentage || 0)} aria-valuemin={0} aria-valuemax={100}>
                    <div 
                      className="bg-blue-600 h-4 rounded-full transition-all duration-1000 ease-out" 
                      style={{ width: `${Math.min(100, 100 - stats?.change_percentage || 0)}%` }}
                    ></div>
                  </div>
                  <p className="mt-2 text-sm text-gray-500 dark:text-gray-400">
                    {stats?.change_percentage && stats.change_percentage < 0 
                      ? `You're using ${Math.abs(stats.change_percentage).toFixed(1)}% less water than before.`
                      : `You're using ${stats?.change_percentage?.toFixed(1) || 0}% more water than before.`
                    }
                  </p>
                </div>
                <div>
                  <h4 className="text-base font-medium text-gray-700 dark:text-gray-300 mb-2">
                    Environmental Impact
                  </h4>
                  <div className="flex items-center">
                    <div className="flex-1">
                      <p className="text-2xl font-bold text-gray-900 dark:text-white">
                        {stats?.water_saved?.toLocaleString() || 0} L
                      </p>
                      <p className="text-sm text-gray-500 dark:text-gray-400">
                        Water saved
                      </p>
                    </div>
                    <div className="flex-1">
                      <p className="text-2xl font-bold text-gray-900 dark:text-white">
                        {stats?.carbon_footprint?.toLocaleString() || 0} kg
                      </p>
                      <p className="text-sm text-gray-500 dark:text-gray-400">
                        CO₂ reduction
                      </p>
                    </div>
                  </div>
                </div>
              </div>
            </div>
          </motion.div>
        </motion.div>
      )}
    </div>
  );
};

export default Consumption;<|MERGE_RESOLUTION|>--- conflicted
+++ resolved
@@ -9,7 +9,8 @@
   ExclamationTriangleIcon,
   CheckCircleIcon
 } from '@heroicons/react/24/outline';
-import { meterAPI } from '../../../services/api';
+import api from '../../../services/api';
+import { mockApi, shouldUseMockApi } from '../../../services/mockApi';
 import { toast } from 'react-toastify';
 import { Line, Bar } from 'react-chartjs-2';
 import {
@@ -280,9 +281,7 @@
   });
   const [stats, setStats] = useState<ConsumptionStats | null>(null);
   const [loading, setLoading] = useState<boolean>(true);
-<<<<<<< HEAD
   const [error, setError] = useState<string | null>(null);
-=======
   const [hourlyHeatmapData, setHourlyHeatmapData] = useState<any[]>([]);
   const [comparisonData, setComparisonData] = useState<any>({
     labels: [],
@@ -299,7 +298,6 @@
   
   const breakpoint = useBreakpoint();
   const { announce, AnnouncementRegion } = useAnnounce();
->>>>>>> 77dc2c35
 
   useEffect(() => {
     fetchMeters();
@@ -314,46 +312,47 @@
   const fetchMeters = async () => {
     try {
       setLoading(true);
-      setError(null);
       
-      // Use real API
-      const response = await meterAPI.getCustomerMeters();
+      let response;
       
-      if (response.data && response.data.status === 'success') {
-        const metersData = response.data.data || [];
-        setMeters(metersData);
-        
-        if (metersData.length > 0) {
-          setSelectedMeter(metersData[0].id);
-        } else {
-          setError('No meters found for your account. Please contact customer support.');
+      if (shouldUseMockApi()) {
+        // Use mock data
+        response = {
+          data: {
+            status: 'success',
+            data: [
+              {
+                id: 'meter-001',
+                meter_number: 'M-001',
+                location: 'Main House'
+              },
+              {
+                id: 'meter-002',
+                meter_number: 'M-002',
+                location: 'Garden'
+              },
+              {
+                id: 'meter-003',
+                meter_number: 'M-003',
+                location: 'Pool House'
+              }
+            ]
+          }
+        };
+      } else {
+        // Use real API
+        response = await api.get('/meters/my-meters');
+      }
+      
+      if (response.data.status === 'success') {
+        setMeters(response.data.data);
+        if (response.data.data.length > 0) {
+          setSelectedMeter(response.data.data[0].id);
         }
-      } else {
-        throw new Error(response.data?.message || 'Failed to fetch meters data');
       }
-    } catch (error: any) {
+    } catch (error) {
       console.error('Error fetching meters:', error);
-      
-      const errorMessage = error.response?.data?.message || error.message || 'Failed to load meters. Please try again.';
-      setError(errorMessage);
-      toast.error(errorMessage);
-      
-      // Fallback data for development/testing
-      const fallbackMeters = [
-        {
-          id: 'meter-001',
-          meter_number: 'WM-001234',
-          location: 'Main House'
-        },
-        {
-          id: 'meter-002',
-          meter_number: 'WM-005678',
-          location: 'Garden'
-        }
-      ];
-      
-      setMeters(fallbackMeters);
-      setSelectedMeter(fallbackMeters[0].id);
+      toast.error('Failed to load meters. Please try again.');
     } finally {
       setLoading(false);
     }
@@ -362,54 +361,48 @@
   const fetchConsumptionData = async (meterId: string) => {
     try {
       setLoading(true);
-      setError(null);
       
-      // Use real API
-      const response = await meterAPI.getConsumption(meterId, { range: timeRange });
+      let response;
       
-      if (response.data && response.data.status === 'success') {
-        const consumptionData = response.data.data.consumption || {
-          daily: { labels: [], values: [] },
-          weekly: { labels: [], values: [] },
-          monthly: { labels: [], values: [] },
-          yearly: { labels: [], values: [] }
+      if (shouldUseMockApi()) {
+        // Generate mock data
+        const mockData = generateMockConsumptionData();
+        response = {
+          data: {
+            status: 'success',
+            data: {
+              consumption: mockData,
+              stats: {
+                total_consumption: 12560,
+                average_daily: 42,
+                peak_usage: {
+                  value: 78,
+                  date: '2025-07-25'
+                },
+                lowest_usage: {
+                  value: 22,
+                  date: '2025-07-19'
+                },
+                change_percentage: -8.5,
+                estimated_monthly: 1260,
+                water_saved: 120,
+                carbon_footprint: 3.2
+              }
+            }
+          }
         };
-        
-        const statsData = response.data.data.stats || null;
-        
-        setConsumptionData(consumptionData);
-        setStats(statsData);
       } else {
-        throw new Error(response.data?.message || 'Failed to fetch consumption data');
+        // Use real API
+        response = await api.get(`/meters/${meterId}/consumption?range=${timeRange}`);
       }
-    } catch (error: any) {
+      
+      if (response.data.status === 'success') {
+        setConsumptionData(response.data.data.consumption);
+        setStats(response.data.data.stats);
+      }
+    } catch (error) {
       console.error('Error fetching consumption data:', error);
-      
-      const errorMessage = error.response?.data?.message || error.message || 'Failed to load consumption data. Please try again.';
-      setError(errorMessage);
-      toast.error(errorMessage);
-      
-      // Generate fallback data for development/testing
-      const fallbackData = generateMockConsumptionData();
-      setConsumptionData(fallbackData);
-      
-      // Fallback stats
-      setStats({
-        total_consumption: 12560,
-        average_daily: 42,
-        peak_usage: {
-          value: 78,
-          date: '2025-07-25'
-        },
-        lowest_usage: {
-          value: 22,
-          date: '2025-07-19'
-        },
-        change_percentage: -8.5,
-        estimated_monthly: 1260,
-        water_saved: 120,
-        carbon_footprint: 3.2
-      });
+      toast.error('Failed to load consumption data. Please try again.');
     } finally {
       setLoading(false);
     }
@@ -531,11 +524,6 @@
         <motion.div variants={fadeInUp} className="mt-4 flex md:mt-0 md:ml-4">
           <button
             type="button"
-<<<<<<< HEAD
-            onClick={() => selectedMeter && fetchConsumptionData(selectedMeter)}
-            className="inline-flex items-center px-4 py-2 border border-gray-300 rounded-md shadow-sm text-sm font-medium text-gray-700 bg-white hover:bg-gray-50 focus:outline-none focus:ring-2 focus:ring-offset-2 focus:ring-blue-500 dark:bg-gray-700 dark:border-gray-600 dark:text-white dark:hover:bg-gray-600"
-            disabled={loading}
-=======
             onClick={() => {
               if (selectedMeter) {
                 fetchConsumptionData(selectedMeter);
@@ -544,43 +532,12 @@
             }}
             className="inline-flex items-center px-4 py-2 border border-gray-300 rounded-md shadow-sm text-sm font-medium text-gray-700 bg-white hover:bg-gray-50 focus:outline-none focus:ring-2 focus:ring-offset-2 focus:ring-blue-500 dark:bg-gray-700 dark:border-gray-600 dark:text-white dark:hover:bg-gray-600 transition-colors duration-200"
             aria-label="Refresh data"
->>>>>>> 77dc2c35
           >
-            {loading ? (
-              <>
-                <div className="animate-spin rounded-full h-4 w-4 border-b-2 border-gray-500 mr-2"></div>
-                Refreshing...
-              </>
-            ) : (
-              <>
-                <ArrowPathIcon className="-ml-1 mr-2 h-5 w-5 text-gray-500 dark:text-gray-400" />
-                Refresh
-              </>
-            )}
+            <ArrowPathIcon className="-ml-1 mr-2 h-5 w-5 text-gray-500 dark:text-gray-400" />
+            Refresh
           </button>
-<<<<<<< HEAD
-        </div>
-      </div>
-      
-      {/* Error display */}
-      {error && (
-        <div className="mb-6 bg-red-50 dark:bg-red-900/20 border-l-4 border-red-500 p-4">
-          <div className="flex">
-            <div className="flex-shrink-0">
-              <ExclamationTriangleIcon className="h-5 w-5 text-red-500" />
-            </div>
-            <div className="ml-3">
-              <p className="text-sm text-red-700 dark:text-red-300">
-                {error}
-              </p>
-            </div>
-          </div>
-        </div>
-      )}
-=======
         </motion.div>
       </motion.div>
->>>>>>> 77dc2c35
 
       <motion.div 
         variants={fadeInUp}
@@ -629,6 +586,22 @@
           </div>
         </div>
       </motion.div>
+
+      {/* Error display */}
+      {error && (
+        <div className="mb-6 bg-red-50 dark:bg-red-900/20 border-l-4 border-red-500 p-4">
+          <div className="flex">
+            <div className="flex-shrink-0">
+              <ExclamationTriangleIcon className="h-5 w-5 text-red-500" />
+            </div>
+            <div className="ml-3">
+              <p className="text-sm text-red-700 dark:text-red-300">
+                {error}
+              </p>
+            </div>
+          </div>
+        </div>
+      )}
 
       {loading ? (
         <motion.div 
