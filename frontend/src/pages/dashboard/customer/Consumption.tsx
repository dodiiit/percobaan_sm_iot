--- conflicted
+++ resolved
@@ -280,9 +280,7 @@
   });
   const [stats, setStats] = useState<ConsumptionStats | null>(null);
   const [loading, setLoading] = useState<boolean>(true);
-<<<<<<< HEAD
   const [error, setError] = useState<string | null>(null);
-=======
   const [hourlyHeatmapData, setHourlyHeatmapData] = useState<any[]>([]);
   const [comparisonData, setComparisonData] = useState<any>({
     labels: [],
@@ -299,7 +297,6 @@
   
   const breakpoint = useBreakpoint();
   const { announce, AnnouncementRegion } = useAnnounce();
->>>>>>> 77dc2c35
 
   useEffect(() => {
     fetchMeters();
@@ -531,11 +528,6 @@
         <motion.div variants={fadeInUp} className="mt-4 flex md:mt-0 md:ml-4">
           <button
             type="button"
-<<<<<<< HEAD
-            onClick={() => selectedMeter && fetchConsumptionData(selectedMeter)}
-            className="inline-flex items-center px-4 py-2 border border-gray-300 rounded-md shadow-sm text-sm font-medium text-gray-700 bg-white hover:bg-gray-50 focus:outline-none focus:ring-2 focus:ring-offset-2 focus:ring-blue-500 dark:bg-gray-700 dark:border-gray-600 dark:text-white dark:hover:bg-gray-600"
-            disabled={loading}
-=======
             onClick={() => {
               if (selectedMeter) {
                 fetchConsumptionData(selectedMeter);
@@ -544,7 +536,7 @@
             }}
             className="inline-flex items-center px-4 py-2 border border-gray-300 rounded-md shadow-sm text-sm font-medium text-gray-700 bg-white hover:bg-gray-50 focus:outline-none focus:ring-2 focus:ring-offset-2 focus:ring-blue-500 dark:bg-gray-700 dark:border-gray-600 dark:text-white dark:hover:bg-gray-600 transition-colors duration-200"
             aria-label="Refresh data"
->>>>>>> 77dc2c35
+            disabled={loading}
           >
             {loading ? (
               <>
@@ -558,9 +550,8 @@
               </>
             )}
           </button>
-<<<<<<< HEAD
-        </div>
-      </div>
+        </motion.div>
+      </motion.div>
       
       {/* Error display */}
       {error && (
@@ -577,10 +568,6 @@
           </div>
         </div>
       )}
-=======
-        </motion.div>
-      </motion.div>
->>>>>>> 77dc2c35
 
       <motion.div 
         variants={fadeInUp}
