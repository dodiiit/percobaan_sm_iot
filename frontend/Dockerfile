--- conflicted
+++ resolved
@@ -17,26 +17,15 @@
 COPY . .
 
 # Set environment variables for production build
-<<<<<<< HEAD
-ENV VITE_API_URL=https://api.lingindustri.com/api
+ENV VITE_API_URL=https://api.indowater.com/api/v1
 ENV VITE_USE_MOCK_API=false
-ENV NODE_ENV=production
-
-# Build the app with production optimizations
-RUN npm run build:prod
-=======
-ENV REACT_APP_API_URL=https://api.indowater.com/api/v1
-ENV REACT_APP_USE_MOCK_API=false
 ENV NODE_ENV=production
 ENV GENERATE_SOURCEMAP=false
 ENV REACT_APP_ENV=production
 
-# Run optimizations and build
-RUN npm run lint:fix && \
-    npm run format && \
-    npm run optimize:images && \
-    npm run build
->>>>>>> 268a2a33
+# Build the app with production optimizations
+RUN npm run optimize:images && \
+    npm run build:prod
 
 # Production stage
 FROM nginx:alpine
@@ -61,7 +50,7 @@
     echo 'add_header X-Frame-Options "SAMEORIGIN";' >> /etc/nginx/conf.d/default.conf && \
     echo 'add_header X-XSS-Protection "1; mode=block";' >> /etc/nginx/conf.d/default.conf && \
     echo 'add_header Referrer-Policy "strict-origin-when-cross-origin";' >> /etc/nginx/conf.d/default.conf && \
-    echo 'add_header Content-Security-Policy "default-src \'self\'; script-src \'self\' \'unsafe-inline\' \'unsafe-eval\'; style-src \'self\' \'unsafe-inline\'; img-src \'self\' data: https:; font-src \'self\' data:; connect-src \'self\' https://api.lingindustri.com";' >> /etc/nginx/conf.d/default.conf
+    echo 'add_header Content-Security-Policy "default-src \'self\'; script-src \'self\' \'unsafe-inline\' \'unsafe-eval\'; style-src \'self\' \'unsafe-inline\'; img-src \'self\' data: https:; font-src \'self\' data:; connect-src \'self\' https://api.indowater.com";' >> /etc/nginx/conf.d/default.conf
 
 # Expose port 80
 EXPOSE 80
