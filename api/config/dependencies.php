<?php

declare(strict_types=1);

use DI\ContainerBuilder;
use Monolog\Handler\StreamHandler;
use Monolog\Logger;
use Monolog\Processor\UidProcessor;
use Psr\Container\ContainerInterface;
use Psr\Log\LoggerInterface;
use Slim\Views\Twig;
use Slim\Views\TwigMiddleware;
use Symfony\Component\Mailer\Mailer;
use Symfony\Component\Mailer\Transport;
use Symfony\Component\Mime\Email;
use GuzzleHttp\Client;
use Firebase\JWT\JWT;
use Doctrine\DBAL\DriverManager;
use Doctrine\ORM\EntityManager;
use Doctrine\ORM\ORMSetup;
<<<<<<< HEAD
use Predis\Client as RedisClient;
use IndoWater\Api\Services\CacheService;
use IndoWater\Api\Services\PaymentService;
use IndoWater\Api\Services\EmailService;
use IndoWater\Api\Services\RealtimeService;
use IndoWater\Api\Services\ServiceFeeService;
use IndoWater\Api\Services\ValveControlService;
use IndoWater\Api\Models\Payment;
use IndoWater\Api\Models\Valve;
use IndoWater\Api\Models\ValveCommand;
=======
use IndoWater\Api\Controllers\SecurityReportController;
>>>>>>> 56386f9d

return function (ContainerBuilder $containerBuilder) {
    $containerBuilder->addDefinitions([
        // Logger
        LoggerInterface::class => function (ContainerInterface $c) {
            $settings = $c->get('settings');
            $loggerSettings = $settings['log'];

            $logger = new Logger($settings['app']['name']);
            $processor = new UidProcessor();
            $logger->pushProcessor($processor);

            $handler = new StreamHandler(
                __DIR__ . '/../logs/' . $loggerSettings['channel'] . '.log',
                Logger::getLevelName(strtoupper($loggerSettings['level']))
            );
            $logger->pushHandler($handler);

            return $logger;
        },

        // Database Connection
        PDO::class => function (ContainerInterface $c) {
            $settings = $c->get('settings');
            $dbSettings = $settings['db'];

            $dsn = sprintf(
                '%s:host=%s;port=%s;dbname=%s;charset=%s',
                $dbSettings['driver'],
                $dbSettings['host'],
                $dbSettings['port'],
                $dbSettings['database'],
                $dbSettings['charset']
            );

            $pdo = new PDO(
                $dsn,
                $dbSettings['username'],
                $dbSettings['password']
            );

            $pdo->setAttribute(PDO::ATTR_ERRMODE, PDO::ERRMODE_EXCEPTION);
            $pdo->setAttribute(PDO::ATTR_DEFAULT_FETCH_MODE, PDO::FETCH_ASSOC);
            $pdo->setAttribute(PDO::ATTR_EMULATE_PREPARES, false);

            return $pdo;
        },

        // Doctrine Entity Manager
        EntityManager::class => function (ContainerInterface $c) {
            $settings = $c->get('settings');
            $dbSettings = $settings['db'];

            $config = ORMSetup::createAttributeMetadataConfiguration(
                [__DIR__ . '/../src/Entities'],
                $settings['app']['debug']
            );

            $connectionParams = [
                'driver' => $dbSettings['driver'],
                'host' => $dbSettings['host'],
                'port' => $dbSettings['port'],
                'dbname' => $dbSettings['database'],
                'user' => $dbSettings['username'],
                'password' => $dbSettings['password'],
                'charset' => $dbSettings['charset'],
            ];

            $connection = DriverManager::getConnection($connectionParams, $config);
            return new EntityManager($connection, $config);
        },

        // Twig Templates
        Twig::class => function (ContainerInterface $c) {
            $settings = $c->get('settings');
            
            $twig = Twig::create(__DIR__ . '/../templates', [
                'cache' => $settings['app']['debug'] ? false : __DIR__ . '/../var/cache/twig',
                'auto_reload' => $settings['app']['debug'],
                'debug' => $settings['app']['debug'],
            ]);
            
            // Add extensions if needed
            if ($settings['app']['debug']) {
                $twig->addExtension(new \Twig\Extension\DebugExtension());
            }
            
            return $twig;
        },

        // Twig Middleware
        TwigMiddleware::class => function (ContainerInterface $c) {
            return TwigMiddleware::createFromContainer(
                $c->get(\Slim\App::class),
                Twig::class
            );
        },

        // Mailer
        Mailer::class => function (ContainerInterface $c) {
            $settings = $c->get('settings');
            $mailSettings = $settings['mail'];
            
            $dsn = sprintf(
                '%s://%s:%s@%s:%s',
                $mailSettings['driver'],
                $mailSettings['username'],
                $mailSettings['password'],
                $mailSettings['host'],
                $mailSettings['port']
            );
            
            $transport = Transport::fromDsn($dsn);
            return new Mailer($transport);
        },

        // HTTP Client
        Client::class => function (ContainerInterface $c) {
            return new Client([
                'timeout' => 5.0,
                'verify' => false,
            ]);
        },

        // JWT
        JWT::class => function (ContainerInterface $c) {
            return new JWT();
        },
<<<<<<< HEAD

        // Redis Client
        RedisClient::class => function (ContainerInterface $c) {
            $settings = $c->get('settings');
            $redisSettings = $settings['redis'] ?? [
                'scheme' => 'tcp',
                'host' => '127.0.0.1',
                'port' => 6379,
                'database' => 0,
            ];

            return new RedisClient([
                'scheme' => $redisSettings['scheme'],
                'host' => $redisSettings['host'],
                'port' => $redisSettings['port'],
                'database' => $redisSettings['database'],
                'password' => $redisSettings['password'] ?? null,
            ]);
        },

        // Cache Service
        CacheService::class => function (ContainerInterface $c) {
            $redis = $c->get(RedisClient::class);
            $logger = $c->get(LoggerInterface::class);
            $settings = $c->get('settings');
            
            $prefix = $settings['cache']['prefix'] ?? 'indowater:';
            $defaultTtl = $settings['cache']['default_ttl'] ?? 3600;
            
            return new CacheService($redis, $logger, $prefix, $defaultTtl);
        },

        // Payment Service
        PaymentService::class => function (ContainerInterface $c) {
            $settings = $c->get('settings');
            $paymentModel = $c->get(Payment::class);
            
            // Get optional services if they exist
            $meterModel = null;
            $emailService = null;
            $realtimeService = null;
            $serviceFeeService = null;
            
            try {
                $emailService = $c->get(EmailService::class);
            } catch (\Exception $e) {
                // EmailService not available
            }
            
            try {
                $realtimeService = $c->get(RealtimeService::class);
            } catch (\Exception $e) {
                // RealtimeService not available
            }
            
            try {
                $serviceFeeService = $c->get(ServiceFeeService::class);
            } catch (\Exception $e) {
                // ServiceFeeService not available
            }
            
            return new PaymentService(
                $paymentModel,
                $settings['midtrans'],
                $settings['doku'],
                $meterModel,
                $emailService,
                $realtimeService,
                $serviceFeeService
            );
        },

        // Webhook Retry Service
        \IndoWater\Api\Services\WebhookRetryService::class => function (ContainerInterface $c) {
            $logger = $c->get(LoggerInterface::class);
            $cache = $c->get(CacheService::class);
            
            return new \IndoWater\Api\Services\WebhookRetryService($logger, $cache);
        },

        // Webhook Controller
        \IndoWater\Api\Controllers\WebhookController::class => function (ContainerInterface $c) {
            $paymentService = $c->get(PaymentService::class);
            $retryService = $c->get(\IndoWater\Api\Services\WebhookRetryService::class);
            $logger = $c->get(LoggerInterface::class);
            
            return new \IndoWater\Api\Controllers\WebhookController($paymentService, $retryService, $logger);
        },

        // Webhook Middleware
        \IndoWater\Api\Middleware\WebhookMiddleware::class => function (ContainerInterface $c) {
            $logger = $c->get(LoggerInterface::class);
            
            return new \IndoWater\Api\Middleware\WebhookMiddleware($logger);
        },

        // Valve Model
        Valve::class => function (ContainerInterface $c) {
            $db = $c->get(PDO::class);
            return new Valve($db);
        },

        // Valve Command Model
        ValveCommand::class => function (ContainerInterface $c) {
            $db = $c->get(PDO::class);
            return new ValveCommand($db);
        },

        // Valve Control Service
        ValveControlService::class => function (ContainerInterface $c) {
            $valveModel = $c->get(Valve::class);
            $commandModel = $c->get(ValveCommand::class);
            $meterModel = $c->get(\IndoWater\Api\Models\Meter::class);
            $realtimeService = $c->get(RealtimeService::class);
            $cache = $c->get(CacheService::class);
            $logger = $c->get(LoggerInterface::class);
            
            return new ValveControlService(
                $valveModel,
                $commandModel,
                $meterModel,
                $realtimeService,
                $cache,
                $logger
            );
        },

        // Valve Controller
        \IndoWater\Api\Controllers\ValveController::class => function (ContainerInterface $c) {
            $valveModel = $c->get(Valve::class);
            $commandModel = $c->get(ValveCommand::class);
            $valveService = $c->get(ValveControlService::class);
            $cache = $c->get(CacheService::class);
            $logger = $c->get(LoggerInterface::class);
            
            return new \IndoWater\Api\Controllers\ValveController(
                $valveModel,
                $commandModel,
                $valveService,
                $cache,
                $logger
            );
        },

        // Meter Controller (enhanced with valve control)
        \IndoWater\Api\Controllers\MeterController::class => function (ContainerInterface $c) {
            $meterModel = $c->get(\IndoWater\Api\Models\Meter::class);
            $realtimeService = $c->get(RealtimeService::class);
            $valveService = $c->get(ValveControlService::class);
            $cache = $c->get(CacheService::class);
            $logger = $c->get(LoggerInterface::class);
            
            return new \IndoWater\Api\Controllers\MeterController(
                $meterModel,
                $realtimeService,
                $valveService,
                $cache,
                $logger
            );
        },

        // Device Controller (for IoT device communication)
        \IndoWater\Api\Controllers\DeviceController::class => function (ContainerInterface $c) {
            $meterModel = $c->get(\IndoWater\Api\Models\Meter::class);
            $realtimeService = $c->get(RealtimeService::class);
            $valveService = $c->get(ValveControlService::class);
            $cache = $c->get(CacheService::class);
            $logger = $c->get(LoggerInterface::class);
            
            return new \IndoWater\Api\Controllers\DeviceController(
                $meterModel,
                $realtimeService,
                $valveService,
                $cache,
                $logger
            );
=======
        
        // Security Report Controller
        SecurityReportController::class => function (ContainerInterface $c) {
            return new SecurityReportController($c->get(LoggerInterface::class));
>>>>>>> 56386f9d
        },
    ]);
};<|MERGE_RESOLUTION|>--- conflicted
+++ resolved
@@ -18,7 +18,6 @@
 use Doctrine\DBAL\DriverManager;
 use Doctrine\ORM\EntityManager;
 use Doctrine\ORM\ORMSetup;
-<<<<<<< HEAD
 use Predis\Client as RedisClient;
 use IndoWater\Api\Services\CacheService;
 use IndoWater\Api\Services\PaymentService;
@@ -29,9 +28,7 @@
 use IndoWater\Api\Models\Payment;
 use IndoWater\Api\Models\Valve;
 use IndoWater\Api\Models\ValveCommand;
-=======
 use IndoWater\Api\Controllers\SecurityReportController;
->>>>>>> 56386f9d
 
 return function (ContainerBuilder $containerBuilder) {
     $containerBuilder->addDefinitions([
@@ -160,7 +157,6 @@
         JWT::class => function (ContainerInterface $c) {
             return new JWT();
         },
-<<<<<<< HEAD
 
         // Redis Client
         RedisClient::class => function (ContainerInterface $c) {
@@ -337,12 +333,11 @@
                 $cache,
                 $logger
             );
-=======
+        },
         
         // Security Report Controller
         SecurityReportController::class => function (ContainerInterface $c) {
             return new SecurityReportController($c->get(LoggerInterface::class));
->>>>>>> 56386f9d
         },
     ]);
 };