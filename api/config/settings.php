<?php

declare(strict_types=1);

use DI\ContainerBuilder;

return function (ContainerBuilder $containerBuilder) {
    $containerBuilder->addDefinitions([
        'settings' => [
            'app' => [
                'name' => $_ENV['APP_NAME'] ?? 'IndoWater',
                'env' => $_ENV['APP_ENV'] ?? 'development',
                'debug' => $_ENV['APP_DEBUG'] === 'true',
                'url' => $_ENV['APP_URL'] ?? 'http://localhost:8000',
                'timezone' => $_ENV['APP_TIMEZONE'] ?? 'Asia/Jakarta',
                'locale' => $_ENV['APP_LOCALE'] ?? 'id',
                'key' => $_ENV['APP_KEY'] ?? null,
            ],
            'db' => [
                'driver' => $_ENV['DB_CONNECTION'] ?? 'mysql',
                'host' => $_ENV['DB_HOST'] ?? 'localhost',
                'port' => $_ENV['DB_PORT'] ?? '3306',
                'database' => $_ENV['DB_DATABASE'] ?? 'indowater',
                'username' => $_ENV['DB_USERNAME'] ?? 'root',
                'password' => $_ENV['DB_PASSWORD'] ?? '',
                'charset' => 'utf8mb4',
                'collation' => 'utf8mb4_unicode_ci',
                'prefix' => '',
            ],
            'jwt' => [
                'secret' => $_ENV['JWT_SECRET'] ?? 'your-secret-key',
                'ttl' => (int) ($_ENV['JWT_TTL'] ?? 3600),
                'refresh_ttl' => (int) ($_ENV['JWT_REFRESH_TTL'] ?? 604800),
            ],
            'mail' => [
                'driver' => $_ENV['MAIL_DRIVER'] ?? 'smtp',
                'host' => $_ENV['MAIL_HOST'] ?? 'smtp.mailtrap.io',
                'port' => $_ENV['MAIL_PORT'] ?? '2525',
                'username' => $_ENV['MAIL_USERNAME'] ?? null,
                'password' => $_ENV['MAIL_PASSWORD'] ?? null,
                'encryption' => $_ENV['MAIL_ENCRYPTION'] ?? null,
                'from' => [
                    'address' => $_ENV['MAIL_FROM_ADDRESS'] ?? 'info@indowater.example.com',
                    'name' => $_ENV['MAIL_FROM_NAME'] ?? 'IndoWater',
                ],
            ],
            'midtrans' => [
                'client_key' => $_ENV['MIDTRANS_CLIENT_KEY'] ?? null,
                'server_key' => $_ENV['MIDTRANS_SERVER_KEY'] ?? null,
                'merchant_id' => $_ENV['MIDTRANS_MERCHANT_ID'] ?? null,
                'environment' => $_ENV['MIDTRANS_ENVIRONMENT'] ?? 'sandbox',
            ],
            'doku' => [
                'client_id' => $_ENV['DOKU_CLIENT_ID'] ?? null,
                'secret_key' => $_ENV['DOKU_SECRET_KEY'] ?? null,
                'private_key' => $_ENV['DOKU_PRIVATE_KEY'] ?? null,
                'public_key' => $_ENV['DOKU_PUBLIC_KEY'] ?? null,
                'doku_public_key' => $_ENV['DOKU_PUBLIC_KEY_DOKU'] ?? null,
                'issuer' => $_ENV['DOKU_ISSUER'] ?? 'IndoWater',
                'partner_service_id' => $_ENV['DOKU_PARTNER_SERVICE_ID'] ?? '8129014',
                'environment' => $_ENV['DOKU_ENVIRONMENT'] ?? 'sandbox',
            ],
            'whatsapp' => [
                'api_url' => $_ENV['WHATSAPP_API_URL'] ?? null,
                'api_key' => $_ENV['WHATSAPP_API_KEY'] ?? null,
            ],
            'sms' => [
                'api_url' => $_ENV['SMS_API_URL'] ?? null,
                'api_key' => $_ENV['SMS_API_KEY'] ?? null,
                'sender_id' => $_ENV['SMS_SENDER_ID'] ?? null,
            ],
            'security' => [
                'cors_allowed_origins' => explode(',', $_ENV['CORS_ALLOWED_ORIGINS'] ?? 'http://localhost:3000,http://localhost:8000'),
                'rate_limit_requests' => (int) ($_ENV['RATE_LIMIT_REQUESTS'] ?? 60),
                'rate_limit_per_minute' => (int) ($_ENV['RATE_LIMIT_PER_MINUTE'] ?? 1),
                'rate_limit_excluded_routes' => explode(',', $_ENV['RATE_LIMIT_EXCLUDED_ROUTES'] ?? '/health,/webhook'),
                'api_rate_limits' => [
                    '/api/auth' => ['limit' => (int) ($_ENV['RATE_LIMIT_AUTH'] ?? 10), 'period' => 1],
                    '/api/payments' => ['limit' => (int) ($_ENV['RATE_LIMIT_PAYMENTS'] ?? 20), 'period' => 1],
                    '/api/meters' => ['limit' => (int) ($_ENV['RATE_LIMIT_METERS'] ?? 30), 'period' => 1],
                ],
                'csrf_token_name' => $_ENV['CSRF_TOKEN_NAME'] ?? 'csrf_token',
                'csrf_token_expiry' => (int) ($_ENV['CSRF_TOKEN_EXPIRY'] ?? 3600),
                'csrf_excluded_routes' => explode(',', $_ENV['CSRF_EXCLUDED_ROUTES'] ?? '/api/realtime/stream,/health,/webhook'),
                'enable_hsts' => $_ENV['ENABLE_HSTS'] === 'true',
                'enable_feature_policy' => $_ENV['ENABLE_FEATURE_POLICY'] === 'true',
                'enable_permissions_policy' => $_ENV['ENABLE_PERMISSIONS_POLICY'] === 'true',
                'csp_report_uri' => $_ENV['CSP_REPORT_URI'] ?? '/api/security/reports/csp',
                'csp_directives' => [
                    'default-src' => ["'self'"],
                    'script-src' => ["'self'", "'strict-dynamic'", "'nonce-{NONCE}'"],
                    'style-src' => ["'self'", "'unsafe-inline'"],
                    'img-src' => ["'self'", "data:", "https:"],
                    'font-src' => ["'self'", "data:"],
                    'connect-src' => ["'self'", "https://api.lingindustri.com"],
                    'frame-src' => ["'self'"],
                    'object-src' => ["'none'"],
                    'base-uri' => ["'self'"],
                    'form-action' => ["'self'"],
                    'frame-ancestors' => ["'self'"],
                    'upgrade-insecure-requests' => true
                ],
            ],
            'redis' => [
                'scheme' => $_ENV['REDIS_SCHEME'] ?? 'tcp',
                'host' => $_ENV['REDIS_HOST'] ?? '127.0.0.1',
                'port' => (int) ($_ENV['REDIS_PORT'] ?? 6379),
                'database' => (int) ($_ENV['REDIS_DATABASE'] ?? 0),
                'password' => $_ENV['REDIS_PASSWORD'] ?? null,
            ],
            'cache' => [
<<<<<<< HEAD
                'driver' => $_ENV['CACHE_DRIVER'] ?? 'redis',
                'prefix' => $_ENV['CACHE_PREFIX'] ?? 'indowater:',
                'default_ttl' => (int) ($_ENV['CACHE_DEFAULT_TTL'] ?? 3600),
                'enabled' => $_ENV['CACHE_ENABLED'] !== 'false',
=======
                'driver' => $_ENV['CACHE_DRIVER'] ?? 'file',
                'prefix' => $_ENV['CACHE_PREFIX'] ?? 'indowater_',
                'redis' => [
                    'host' => $_ENV['REDIS_HOST'] ?? '127.0.0.1',
                    'port' => (int) ($_ENV['REDIS_PORT'] ?? 6379),
                    'password' => $_ENV['REDIS_PASSWORD'] ?? null,
                    'database' => (int) ($_ENV['REDIS_CACHE_DB'] ?? 1),
                ],
>>>>>>> 56386f9d
            ],
            'session' => [
                'driver' => $_ENV['SESSION_DRIVER'] ?? 'file',
                'lifetime' => (int) ($_ENV['SESSION_LIFETIME'] ?? 120),
            ],
            'log' => [
                'channel' => $_ENV['LOG_CHANNEL'] ?? 'stack',
                'level' => $_ENV['LOG_LEVEL'] ?? 'debug',
            ],
            'storage' => [
                'driver' => $_ENV['STORAGE_DRIVER'] ?? 'local',
                'path' => $_ENV['STORAGE_PATH'] ?? 'storage',
                'url' => $_ENV['STORAGE_URL'] ?? 'http://localhost:8000/storage',
            ],
            'features' => [
                'registration' => $_ENV['FEATURE_REGISTRATION'] === 'true',
                'password_reset' => $_ENV['FEATURE_PASSWORD_RESET'] === 'true',
                'email_verification' => $_ENV['FEATURE_EMAIL_VERIFICATION'] === 'true',
                'social_login' => $_ENV['FEATURE_SOCIAL_LOGIN'] === 'true',
                'two_factor_auth' => $_ENV['FEATURE_TWO_FACTOR_AUTH'] === 'true',
            ],
        ],
    ]);
};<|MERGE_RESOLUTION|>--- conflicted
+++ resolved
@@ -109,21 +109,16 @@
                 'password' => $_ENV['REDIS_PASSWORD'] ?? null,
             ],
             'cache' => [
-<<<<<<< HEAD
                 'driver' => $_ENV['CACHE_DRIVER'] ?? 'redis',
                 'prefix' => $_ENV['CACHE_PREFIX'] ?? 'indowater:',
                 'default_ttl' => (int) ($_ENV['CACHE_DEFAULT_TTL'] ?? 3600),
                 'enabled' => $_ENV['CACHE_ENABLED'] !== 'false',
-=======
-                'driver' => $_ENV['CACHE_DRIVER'] ?? 'file',
-                'prefix' => $_ENV['CACHE_PREFIX'] ?? 'indowater_',
                 'redis' => [
                     'host' => $_ENV['REDIS_HOST'] ?? '127.0.0.1',
                     'port' => (int) ($_ENV['REDIS_PORT'] ?? 6379),
                     'password' => $_ENV['REDIS_PASSWORD'] ?? null,
                     'database' => (int) ($_ENV['REDIS_CACHE_DB'] ?? 1),
                 ],
->>>>>>> 56386f9d
             ],
             'session' => [
                 'driver' => $_ENV['SESSION_DRIVER'] ?? 'file',
