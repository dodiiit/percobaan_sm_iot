<?php

declare(strict_types=1);

use DI\ContainerBuilder;

return function (ContainerBuilder $containerBuilder) {
    $containerBuilder->addDefinitions([
        'settings' => [
            'app' => [
                'name' => $_ENV['APP_NAME'] ?? 'IndoWater',
                'env' => $_ENV['APP_ENV'] ?? 'development',
                'debug' => $_ENV['APP_DEBUG'] === 'true',
                'url' => $_ENV['APP_URL'] ?? 'http://localhost:8000',
                'timezone' => $_ENV['APP_TIMEZONE'] ?? 'Asia/Jakarta',
                'locale' => $_ENV['APP_LOCALE'] ?? 'id',
                'key' => $_ENV['APP_KEY'] ?? null,
            ],
            'db' => [
                'driver' => $_ENV['DB_CONNECTION'] ?? 'mysql',
                'host' => $_ENV['DB_HOST'] ?? 'localhost',
                'port' => $_ENV['DB_PORT'] ?? '3306',
                'database' => $_ENV['DB_DATABASE'] ?? 'indowater',
                'username' => $_ENV['DB_USERNAME'] ?? 'root',
                'password' => $_ENV['DB_PASSWORD'] ?? '',
                'charset' => 'utf8mb4',
                'collation' => 'utf8mb4_unicode_ci',
                'prefix' => '',
            ],
            'jwt' => [
                'secret' => $_ENV['JWT_SECRET'] ?? 'your-secret-key',
                'ttl' => (int) ($_ENV['JWT_TTL'] ?? 3600),
                'refresh_ttl' => (int) ($_ENV['JWT_REFRESH_TTL'] ?? 604800),
            ],
            'mail' => [
                'driver' => $_ENV['MAIL_DRIVER'] ?? 'smtp',
                'host' => $_ENV['MAIL_HOST'] ?? 'smtp.mailtrap.io',
                'port' => $_ENV['MAIL_PORT'] ?? '2525',
                'username' => $_ENV['MAIL_USERNAME'] ?? null,
                'password' => $_ENV['MAIL_PASSWORD'] ?? null,
                'encryption' => $_ENV['MAIL_ENCRYPTION'] ?? null,
                'from' => [
                    'address' => $_ENV['MAIL_FROM_ADDRESS'] ?? 'info@indowater.example.com',
                    'name' => $_ENV['MAIL_FROM_NAME'] ?? 'IndoWater',
                ],
            ],
            'midtrans' => [
                'client_key' => $_ENV['MIDTRANS_CLIENT_KEY'] ?? null,
                'server_key' => $_ENV['MIDTRANS_SERVER_KEY'] ?? null,
                'merchant_id' => $_ENV['MIDTRANS_MERCHANT_ID'] ?? null,
                'environment' => $_ENV['MIDTRANS_ENVIRONMENT'] ?? 'sandbox',
            ],
            'doku' => [
                'client_id' => $_ENV['DOKU_CLIENT_ID'] ?? null,
                'secret_key' => $_ENV['DOKU_SECRET_KEY'] ?? null,
                'private_key' => $_ENV['DOKU_PRIVATE_KEY'] ?? null,
                'public_key' => $_ENV['DOKU_PUBLIC_KEY'] ?? null,
                'doku_public_key' => $_ENV['DOKU_PUBLIC_KEY_DOKU'] ?? null,
                'issuer' => $_ENV['DOKU_ISSUER'] ?? 'IndoWater',
                'partner_service_id' => $_ENV['DOKU_PARTNER_SERVICE_ID'] ?? '8129014',
                'environment' => $_ENV['DOKU_ENVIRONMENT'] ?? 'sandbox',
            ],
            'whatsapp' => [
                'api_url' => $_ENV['WHATSAPP_API_URL'] ?? null,
                'api_key' => $_ENV['WHATSAPP_API_KEY'] ?? null,
            ],
            'sms' => [
                'api_url' => $_ENV['SMS_API_URL'] ?? null,
                'api_key' => $_ENV['SMS_API_KEY'] ?? null,
                'sender_id' => $_ENV['SMS_SENDER_ID'] ?? null,
            ],
            'security' => [
                'cors_allowed_origins' => explode(',', $_ENV['CORS_ALLOWED_ORIGINS'] ?? 'http://localhost:3000,http://localhost:8000'),
                'rate_limit_requests' => (int) ($_ENV['RATE_LIMIT_REQUESTS'] ?? 60),
                'rate_limit_per_minute' => (int) ($_ENV['RATE_LIMIT_PER_MINUTE'] ?? 1),
                'rate_limit_excluded_routes' => explode(',', $_ENV['RATE_LIMIT_EXCLUDED_ROUTES'] ?? '/health,/webhook'),
                'api_rate_limits' => [
                    '/api/auth' => ['limit' => (int) ($_ENV['RATE_LIMIT_AUTH'] ?? 10), 'period' => 1],
                    '/api/payments' => ['limit' => (int) ($_ENV['RATE_LIMIT_PAYMENTS'] ?? 20), 'period' => 1],
                    '/api/meters' => ['limit' => (int) ($_ENV['RATE_LIMIT_METERS'] ?? 30), 'period' => 1],
                ],
                'csrf_token_name' => $_ENV['CSRF_TOKEN_NAME'] ?? 'csrf_token',
                'csrf_token_expiry' => (int) ($_ENV['CSRF_TOKEN_EXPIRY'] ?? 3600),
                'csrf_excluded_routes' => explode(',', $_ENV['CSRF_EXCLUDED_ROUTES'] ?? '/api/realtime/stream,/health,/webhook'),
                'enable_hsts' => $_ENV['ENABLE_HSTS'] === 'true',
                'enable_feature_policy' => $_ENV['ENABLE_FEATURE_POLICY'] === 'true',
                'enable_permissions_policy' => $_ENV['ENABLE_PERMISSIONS_POLICY'] === 'true',
                'csp_report_uri' => $_ENV['CSP_REPORT_URI'] ?? '/api/security/reports/csp',
                'csp_directives' => [
                    'default-src' => ["'self'"],
                    'script-src' => ["'self'", "'strict-dynamic'", "'nonce-{NONCE}'"],
                    'style-src' => ["'self'", "'unsafe-inline'"],
                    'img-src' => ["'self'", "data:", "https:"],
                    'font-src' => ["'self'", "data:"],
                    'connect-src' => ["'self'", "https://api.lingindustri.com"],
                    'frame-src' => ["'self'"],
                    'object-src' => ["'none'"],
                    'base-uri' => ["'self'"],
                    'form-action' => ["'self'"],
                    'frame-ancestors' => ["'self'"],
                    'upgrade-insecure-requests' => true
                ],
            ],
            'redis' => [
                'scheme' => $_ENV['REDIS_SCHEME'] ?? 'tcp',
                'host' => $_ENV['REDIS_HOST'] ?? '127.0.0.1',
                'port' => (int) ($_ENV['REDIS_PORT'] ?? 6379),
                'database' => (int) ($_ENV['REDIS_DATABASE'] ?? 0),
                'password' => $_ENV['REDIS_PASSWORD'] ?? null,
            ],
            'cache' => [
<<<<<<< HEAD
                'driver' => $_ENV['CACHE_DRIVER'] ?? 'redis',
                'prefix' => $_ENV['CACHE_PREFIX'] ?? 'indowater:',
                'default_ttl' => (int) ($_ENV['CACHE_DEFAULT_TTL'] ?? 3600),
                'enabled' => $_ENV['CACHE_ENABLED'] !== 'false',
=======
                'driver' => $_ENV['CACHE_DRIVER'] ?? 'file',
                'prefix' => $_ENV['CACHE_PREFIX'] ?? 'indowater_',
                'redis' => [
                    'host' => $_ENV['REDIS_HOST'] ?? '127.0.0.1',
                    'port' => (int) ($_ENV['REDIS_PORT'] ?? 6379),
                    'password' => $_ENV['REDIS_PASSWORD'] ?? null,
                    'database' => (int) ($_ENV['REDIS_CACHE_DB'] ?? 1),
                ],
>>>>>>> 56386f9d
            ],
            'session' => [
                'driver' => $_ENV['SESSION_DRIVER'] ?? 'file',
                'lifetime' => (int) ($_ENV['SESSION_LIFETIME'] ?? 120),
            ],
            'log' => [
                'channel' => $_ENV['LOG_CHANNEL'] ?? 'stack',
                'level' => $_ENV['LOG_LEVEL'] ?? 'debug',
            ],
            'storage' => [
                'driver' => $_ENV['STORAGE_DRIVER'] ?? 'local',
                'path' => $_ENV['STORAGE_PATH'] ?? 'storage',
                'url' => $_ENV['STORAGE_URL'] ?? 'http://localhost:8000/storage',
            ],
            'features' => [
                'registration' => $_ENV['FEATURE_REGISTRATION'] === 'true',
                'password_reset' => $_ENV['FEATURE_PASSWORD_RESET'] === 'true',
                'email_verification' => $_ENV['FEATURE_EMAIL_VERIFICATION'] === 'true',
                'social_login' => $_ENV['FEATURE_SOCIAL_LOGIN'] === 'true',
                'two_factor_auth' => $_ENV['FEATURE_TWO_FACTOR_AUTH'] === 'true',
            ],
        ],
    ]);
};<|MERGE_RESOLUTION|>--- conflicted
+++ resolved
@@ -53,11 +53,6 @@
             'doku' => [
                 'client_id' => $_ENV['DOKU_CLIENT_ID'] ?? null,
                 'secret_key' => $_ENV['DOKU_SECRET_KEY'] ?? null,
-                'private_key' => $_ENV['DOKU_PRIVATE_KEY'] ?? null,
-                'public_key' => $_ENV['DOKU_PUBLIC_KEY'] ?? null,
-                'doku_public_key' => $_ENV['DOKU_PUBLIC_KEY_DOKU'] ?? null,
-                'issuer' => $_ENV['DOKU_ISSUER'] ?? 'IndoWater',
-                'partner_service_id' => $_ENV['DOKU_PARTNER_SERVICE_ID'] ?? '8129014',
                 'environment' => $_ENV['DOKU_ENVIRONMENT'] ?? 'sandbox',
             ],
             'whatsapp' => [
@@ -101,20 +96,7 @@
                     'upgrade-insecure-requests' => true
                 ],
             ],
-            'redis' => [
-                'scheme' => $_ENV['REDIS_SCHEME'] ?? 'tcp',
-                'host' => $_ENV['REDIS_HOST'] ?? '127.0.0.1',
-                'port' => (int) ($_ENV['REDIS_PORT'] ?? 6379),
-                'database' => (int) ($_ENV['REDIS_DATABASE'] ?? 0),
-                'password' => $_ENV['REDIS_PASSWORD'] ?? null,
-            ],
             'cache' => [
-<<<<<<< HEAD
-                'driver' => $_ENV['CACHE_DRIVER'] ?? 'redis',
-                'prefix' => $_ENV['CACHE_PREFIX'] ?? 'indowater:',
-                'default_ttl' => (int) ($_ENV['CACHE_DEFAULT_TTL'] ?? 3600),
-                'enabled' => $_ENV['CACHE_ENABLED'] !== 'false',
-=======
                 'driver' => $_ENV['CACHE_DRIVER'] ?? 'file',
                 'prefix' => $_ENV['CACHE_PREFIX'] ?? 'indowater_',
                 'redis' => [
@@ -123,7 +105,6 @@
                     'password' => $_ENV['REDIS_PASSWORD'] ?? null,
                     'database' => (int) ($_ENV['REDIS_CACHE_DB'] ?? 1),
                 ],
->>>>>>> 56386f9d
             ],
             'session' => [
                 'driver' => $_ENV['SESSION_DRIVER'] ?? 'file',
